--- conflicted
+++ resolved
@@ -5,12 +5,6 @@
     git: https://github.com/GaloisInc/language-slugs
     commit: master
 extra-deps:
-<<<<<<< HEAD
     - located-0.1.1.0
     - text-1.2.2.1
-resolver: nightly-2016-07-11
-=======
-    - located-0.1.0.0
-    - text-1.2.2.1
-resolver: nightly-2016-07-11
->>>>>>> 6eb03de5
+resolver: nightly-2016-07-11